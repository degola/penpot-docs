---
title: 2. Penpot Configuration
---

# Penpot Configuration #

This section intends to explain all available configuration options, when you
are self-hosting Penpot or also if you are using the Penpot developer setup.

Penpot is configured using environment variables. All variables start with `PENPOT_`
prefix.

Variables are initialized in the `docker-compose.yaml` file, as explained in the
Self-hosting guide with [Elestio][1] or [Docker][2].

Additionally, if you are using the developer environment, you may override their values in
the startup scripts, as explained in the [Developer Guide][3].

**NOTE**: All the examples that have values represent the **default** values, and the
examples that do not have values are optional, and inactive by default.


## Common ##

This section will list all common configuration between backend and frontend.

There are two types of configuration: options (properties that require some value) and
flags (that just enables or disables something). All flags are set in a single
`PENPOT_FLAGS` environment variable will have an ordered list of strings using this
format: `<enable|disable>-<flag-name>`.


### Registration ###

Penpot comes with an option to completely disable the registration process or restrict it
to some domains.

If you want to completely disable registration, use the following variable in both
frontend & backend:

```bash
PENPOT_FLAGS="$PENPOT_FLAGS disable-registration"
```

You also can restrict the registrations to a closed list of domains:

```bash
# comma separated list of domains (backend only)
PENPOT_REGISTRATION_DOMAIN_WHITELIST=""

# OR
PENPOT_EMAIL_DOMAIN_WHITELIST=path/to/whitelist.txt
```

**NOTE**: Since version 2.1, email whitelisting should be explicitly
enabled with `enable-email-whitelist`. For backward compatibility, we
autoenable it when `PENPOT_REGISTRATION_DOMAIN_WHITELIST` is set with
not-empty content.

### Demo users ###

Penpot comes with facilities for fast creation of demo users without the need of a
registration process. The demo users by default have an expiration time of 7 days, and
once expired they are completely deleted with all the generated content. Very useful for
testing or demonstration purposes.

You can enable demo users using the following variable:

```bash
PENPOT_FLAGS="$PENPOT_FLAGS enable-demo-users"
```

### Authentication Providers

To configure the authentication with third-party auth providers you will need to
configure penpot and set the correct callback of your penpot instance in the auth-provider
configuration.

The callback has the following format:

```
https://<your_domain>/api/auth/oauth/<oauth_provider>/callback
```


You will need to change <your_domain> and <oauth_provider> according to your setup.
This is how it looks with Gitlab provider:

```
https://<your_domain>/api/auth/oauth/gitlab/callback
```

#### Penpot

Consists on registration and authentication via password. It is enabled by default, but can
be disabled with the following flags:

```bash
PENPOT_FLAGS="[...] disable-login-with-password"
```

And the registration also can be disabled with:

```bash
PENPOT_FLAGS="[...] disable-registration"
```


#### Google

Allows integrating with Google as OAuth provider:

```bash
# Backend & Frontend
PENPOT_FLAGS="[...] enable-login-with-google"

# Backend only:
PENPOT_GOOGLE_CLIENT_ID=<client-id>
PENPOT_GOOGLE_CLIENT_SECRET=<client-secret>
```

#### GitLab

Allows integrating with GitLab as OAuth provider:

```bash
# Backend & Frontend
PENPOT_FLAGS="[...] enable-login-with-gitlab"

# Backend only
PENPOT_GITLAB_BASE_URI=https://gitlab.com
PENPOT_GITLAB_CLIENT_ID=<client-id>
PENPOT_GITLAB_CLIENT_SECRET=<client-secret>
```

#### GitHub

Allows integrating with GitHub as OAuth provider:

```bash
# Backend & Frontend
PENPOT_FLAGS="[...] enable-login-with-github"

# Backend only
PENPOT_GITHUB_CLIENT_ID=<client-id>
PENPOT_GITHUB_CLIENT_SECRET=<client-secret>
```

#### OpenID Connect

**NOTE:** Since version 1.5.0

Allows integrating with a generic authentication provider that implements the OIDC
protocol (usually used for SSO).

All the other options are backend only:

```bash
## Frontend & Backend
PENPOT_FLAGS="[...] enable-login-with-oidc"

## Backend only
PENPOT_OIDC_CLIENT_ID=<client-id>

# Mainly used for auto discovery the openid endpoints
PENPOT_OIDC_BASE_URI=<uri>
PENPOT_OIDC_CLIENT_SECRET=<client-id>

# Optional backend variables, used mainly if you want override; they are
# autodiscovered using the standard openid-connect mechanism.
PENPOT_OIDC_AUTH_URI=<uri>
PENPOT_OIDC_TOKEN_URI=<uri>
PENPOT_OIDC_USER_URI=<uri>

# Optional list of roles that users are required to have. If no role
# is provided, roles checking  disabled.
PENPOT_OIDC_ROLES="role1 role2"

# Attribute to use for lookup roles on the user object. Optional, if
# not provided, the roles checking will be disabled.
PENPOT_OIDC_ROLES_ATTR=
```
<br />

__Since version 1.6.0__

Added the ability to specify custom OIDC scopes.

```bash
# This settings allow overwrite the required scopes, use with caution
# because penpot requres at least `name` and `email` attrs found on the
# user info. Optional, defaults to `openid profile`.
PENPOT_OIDC_SCOPES="scope1 scope2"
```
<br />

__Since version 1.12.0__

Added the ability to specify the name and email attribute to use from
the userinfo object for the profile creation.

```bash
# Attribute to use for lookup the name on the user object. Optional,
# if not perovided, the `name` prop will be used.
PENPOT_OIDC_NAME_ATTR=

# Attribute to use for lookup the email on the user object. Optional,
# if not perovided, the `email` prop will be used.
PENPOT_OIDC_EMAIL_ATTR=
```
<br />

__Since version 1.19.0__

Introduced the ability to lookup the user info from the token instead
of making a request to the userinfo endpoint. This reduces the latency
of OIDC login operations and increases compatibility with some
providers that exposes some claims on tokens but not in userinfo
endpoint.

```bash
# Set the default USER INFO source. Can be `token` or `userinfo`. By default
# is unset (both will be tried, starting with token).

PENPOT_OIDC_USER_INFO_SOURCE=
```


#### Azure Active Directory using OpenID Connect

Allows integrating with Azure Active Directory as authentication provider:

```bash
# Backend & Frontend
PENPOT_OIDC_CLIENT_ID=<client-id>

## Backend only
PENPOT_OIDC_BASE_URI=https://login.microsoftonline.com/<tenant-id>/v2.0/
PENPOT_OIDC_CLIENT_SECRET=<client-secret>
```

### LDAP ###

Penpot comes with support for *Lightweight Directory Access Protocol* (LDAP). This is the
example configuration we use internally for testing this authentication backend.

```bash
## Backend & Frontend
PENPOT_FLAGS="$PENPOT_FLAGS enable-login-with-ldap"

## Backend only
PENPOT_LDAP_HOST=ldap
PENPOT_LDAP_PORT=10389
PENPOT_LDAP_SSL=false
PENPOT_LDAP_STARTTLS=false
PENPOT_LDAP_BASE_DN=ou=people,dc=planetexpress,dc=com
PENPOT_LDAP_BIND_DN=cn=admin,dc=planetexpress,dc=com
PENPOT_LDAP_BIND_PASSWORD=GoodNewsEveryone
PENPOT_LDAP_USER_QUERY=(&(|(uid=:username)(mail=:username))(memberOf=cn=penpot,ou=groups,dc=my-domain,dc=com))
PENPOT_LDAP_ATTRS_USERNAME=uid
PENPOT_LDAP_ATTRS_EMAIL=mail
PENPOT_LDAP_ATTRS_FULLNAME=cn
PENPOT_LDAP_ATTRS_PHOTO=jpegPhoto
```

If you miss something, please open an issue and we discuss it.


## Backend ##

This section enumerates the backend only configuration variables.


### Database

We only support PostgreSQL and we highly recommend >=13 version. If you are using official
docker images this is already solved for you.

Essential database configuration:

```bash
# Backend
PENPOT_DATABASE_USERNAME=penpot
PENPOT_DATABASE_PASSWORD=penpot
PENPOT_DATABASE_URI=postgresql://127.0.0.1/penpot
```

The username and password are optional.


### Email (SMTP)

By default, when no SMTP (email) is configured, the email will be printed to the console,
which means that the emails will be shown in the stdout. If you have an SMTP service,
uncomment the appropriate settings section in `docker-compose.yml` and configure those
environment variables.

Setting up the default FROM and REPLY-TO:

```bash
# Backend
PENPOT_SMTP_DEFAULT_REPLY_TO=Penpot <no-reply@example.com>
PENPOT_SMTP_DEFAULT_FROM=Penpot <no-reply@example.com>
```

Enable SMTP:

```bash
# Backend
PENPOT_FLAGS="[...] enable-smtp"
PENPOT_SMTP_HOST=<host>
PENPOT_SMTP_PORT=587
PENPOT_SMTP_USERNAME=<username>
PENPOT_SMTP_PASSWORD=<password>
PENPOT_SMTP_TLS=true
```


### Storage

Storage refers to storage used for store the user uploaded assets.

Assets storage is implemented using "plugable" backends. Currently there are three
backends available: `fs` and `s3` (for AWS S3).

#### FS Backend (default) ####

This is the default backend when you use the official docker images and the default
configuration looks like this:

```bash
# Backend
PENPOT_ASSETS_STORAGE_BACKEND=assets-fs
PENPOT_STORAGE_ASSETS_FS_DIRECTORY=/opt/data/assets
```

The main downside of this backend is the hard dependency on nginx approach to serve files
managed by an application (not a simple directory serving static files). But you should
not worry about this unless you want to install it outside the docker container and
configure the nginx yourself.

In case you want understand how it internally works, you can take a look on the [nginx
configuration file][4] used in the docker images.


#### AWS S3 Backend ####

This backend uses AWS S3 bucket for store the user uploaded assets. For use it you should
have an appropriate account on AWS cloud and have the credentials, region and the bucket.

This is how configuration looks for S3 backend:

```bash
# AWS Credentials
AWS_ACCESS_KEY_ID=<you-access-key-id-here>
AWS_SECRET_ACCESS_KEY=<your-secret-access-key-here>

# Backend configuration
PENPOT_ASSETS_STORAGE_BACKEND=assets-s3
PENPOT_STORAGE_ASSETS_S3_REGION=<aws-region>
PENPOT_STORAGE_ASSETS_S3_BUCKET=<bucket-name>

# Optional if you want to use it with non AWS, S3 compatible service:
PENPOT_STORAGE_ASSETS_S3_ENDPOINT=<endpoint-uri>
```

### Redis

The redis configuration is very simple, just provide with a valid redis URI. Redis is used
mainly for websocket notifications coordination.

```bash
# Backend
PENPOT_REDIS_URI=redis://localhost/0
```

If you are using the official docker compose file, this is already configured.


### HTTP

You can set the port where the backend http server will listen for requests.

```bash
# Backend
PENPOT_HTTP_SERVER_PORT=6060
PENPOT_HTTP_SERVER_HOST=localhost
```

Additionally, you probably will need to set the `PENPOT_PUBLIC_URI` environment variable
in case you go to serve penpot to the users, and it should point to public URI where users
will access the application:

```bash
# Backend
PENPOT_PUBLIC_URI=http://localhost:9001
```

## Frontend ##

In comparison with backend, frontend only has a small number of runtime configuration
options, and they are located in the `<dist>/js/config.js` file.

If you are using the official docker images, the best approach to set any configuration is
using environment variables, and the image automatically generates the `config.js` from
them.

**NOTE**: many frontend related configuration variables are explained in the
[Common](#common) section, this section explains **frontend only** options.

But in case you have a custom setup you probably need setup the following environment
variables on the frontend container:

To connect the frontend to the exporter and backend, you need to fill out these environment variables.

```bash
# Frontend
PENPOT_BACKEND_URI=http://your-penpot-backend
PENPOT_EXPORTER_URI=http://your-penpot-exporter
```

These variables are used for generate correct nginx.conf file on container startup.


### Demo warning ###

If you want to show a warning in the register and login page saying that this is a
demonstration purpose instance (no backups, periodical data wipe, ...), set the following
variable:

```bash
# Frontend
PENPOT_FLAGS="$PENPOT_FLAGS enable-demo-warning"
```

## Exporter ##

The exporter application only have a single configuration option and it can be provided
using environment variables in the same way as backend.


```bash
# Backend & Frontend
PENPOT_PUBLIC_URI=http://public-domain
```

This environment variable indicates where the exporter can access to the public frontend
application (because it uses special pages from it to render the shapes in the underlying
headless web browser).


## Other flags

<<<<<<< HEAD
- `enable-cors`: Enables the default cors configuration that allows all domains (this
  configuration is designed only for dev purposes right now).
- `enable-backend-api-docs`: Enables the `/api/_doc` endpoint that lists all rpc methods
  available on backend.
- `enable-insecure-register`: Enables the insecure process of profile registrion
  deactivating the email verification process (only for local or internal setups).
- `enable-user-feedback`: Enables the feedback form at the dashboard.
- `disable-secure-session-cookies`: By default, penpot uses the `secure` flag on cookies,
  this flag disables it; it is useful if you have plan to serve penpot under different
  domain than `localhost` without HTTPS.
- `disable-login`: allows disable password based login form.
- `disable-registration`: disables registration (still enabled for invitations only).
- `enable-prepl-server`: enables PREPL server, used by `manage.py` and other additional
  tools for communicate internally with penpot backend.
=======
- `enable-cors`: Enables the default cors cofiguration that allows all domains (this
  configuration is designed only for dev purposes right now)
- `enable-backend-api-doc`: Enables the `/api/doc` endpoint that lists all rpc methods
  available on backend
- `enable-insecure-register`: Enables the insecure process of profile registration
  deactivating the email verification process (only for local or internal setups)
- `disable-secure-session-cookies`: By default, penpot uses the `secure` flag on cookies,
  this flag disables it; it is usefull if you have plan to serve penpot under different
  domain than `localhost` without HTTPS
- `disable-login-with-password`: allows disable password based login form
- `disable-registration`: disables registration (still enabled for invitations only).
- `enable-prepl-server`: enables PREPL server, used by manage.py and other additional
  tools for communicate internally with penpot backend
>>>>>>> 4bcf02db

__Since version 1.13.0__

- `enable-log-invitation-tokens`: for cases where you don't have email configured, this
  will log to console the invitation tokens
- `enable-log-emails`: if you want to log in console send emails. This only works if smtp
  is not configured

__Since version 2.0.0__

- `disable-onboarding-team`: for disable onboarding team creation modal
- `disable-onboarding-newsletter`: for disable onboarding newsletter modal
- `disable-onboarding-questions`: for disable onboarding survey
- `disable-onboarding`: for disable onboarding modal
- `disable-dashboard-templates-section`: for hide the templates section from dashboard
- `enable-webhooks`: for enable webhooks
- `enable-access-tokens`: for enable access tokens
- `disable-google-fonts-provider`: disables the google fonts provider (frontend)

[1]: /technical-guide/getting-started#configure-penpot-with-elestio
[2]: /technical-guide/getting-started#configure-penpot-with-docker
[3]: /technical-guide/developer/common#dev-environment
[4]: https://github.com/penpot/penpot/blob/main/docker/images/files/nginx.conf<|MERGE_RESOLUTION|>--- conflicted
+++ resolved
@@ -450,23 +450,6 @@
 
 
 ## Other flags
-
-<<<<<<< HEAD
-- `enable-cors`: Enables the default cors configuration that allows all domains (this
-  configuration is designed only for dev purposes right now).
-- `enable-backend-api-docs`: Enables the `/api/_doc` endpoint that lists all rpc methods
-  available on backend.
-- `enable-insecure-register`: Enables the insecure process of profile registrion
-  deactivating the email verification process (only for local or internal setups).
-- `enable-user-feedback`: Enables the feedback form at the dashboard.
-- `disable-secure-session-cookies`: By default, penpot uses the `secure` flag on cookies,
-  this flag disables it; it is useful if you have plan to serve penpot under different
-  domain than `localhost` without HTTPS.
-- `disable-login`: allows disable password based login form.
-- `disable-registration`: disables registration (still enabled for invitations only).
-- `enable-prepl-server`: enables PREPL server, used by `manage.py` and other additional
-  tools for communicate internally with penpot backend.
-=======
 - `enable-cors`: Enables the default cors cofiguration that allows all domains (this
   configuration is designed only for dev purposes right now)
 - `enable-backend-api-doc`: Enables the `/api/doc` endpoint that lists all rpc methods
@@ -480,7 +463,6 @@
 - `disable-registration`: disables registration (still enabled for invitations only).
 - `enable-prepl-server`: enables PREPL server, used by manage.py and other additional
   tools for communicate internally with penpot backend
->>>>>>> 4bcf02db
 
 __Since version 1.13.0__
 
