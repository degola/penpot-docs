--- conflicted
+++ resolved
@@ -45,13 +45,8 @@
 
 <h4 id="color-palette">Applying color from the palette</h4>
 <ul>
-<<<<<<< HEAD
-  <li><strong>Apply color to fill:</strong> Just select the shape and click on the desired bullet in the color palette.</li>
-  <li><strong>Apply color to stroke:</strong>  Press<kbd>Alt</kbd> (or <kbd>⌥</kbd> in mac OS) while clicking.</li>
-=======
   <li><strong>Apply color to fill:</strong> Just select the shape and click on the preferred bullet in the color palette.</li>
-  <li><strong>Apply color to stroke:</strong>  Pres<kbd>Alt</kbd> (or <kbd>⌥</kbd> in mac OS) while clicking.</li>
->>>>>>> b7cc7bbd
+  <li><strong>Apply color to stroke:</strong>  Press <kbd>Alt</kbd> (or <kbd>⌥</kbd> in mac OS) while clicking.</li>
 </ul>
 
 <h3 id="selected-colors">Colors showcase</h3>
