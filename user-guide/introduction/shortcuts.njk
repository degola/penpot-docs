--- conflicted
+++ resolved
@@ -371,30 +371,14 @@
       <th style="text-align: center;"><strong>macOS</strong></th>
     </tr>
     <tr>
-<<<<<<< HEAD
       <td>Go to dashboard</td>
       <td style="text-align: center;"><kbd>G</kbd> and then <kbd>D</kbd></td>
       <td style="text-align: center;"><kbd>G</kbd> and then <kbd>D</kbd></td>
-=======
-      <td>Move</td>
-      <td style="text-align: center;"><kbd>V</kbd></td>
-      <td style="text-align: center;"><kbd>V</kbd></td>
     </tr>
     <tr>
       <td>Board</td>
       <td style="text-align: center;"><kbd>B</kbd></td>
       <td style="text-align: center;"><kbd>B</kbd></td>
-    </tr>
-    <tr>
-      <td>Rectangle</td>
-      <td style="text-align: center;"><kbd>R</kbd></td>
-      <td style="text-align: center;"><kbd>R</kbd></td>
->>>>>>> 16549ea3
-    </tr>
-    <tr>
-      <td>Go to view mode comment section</td>
-      <td style="text-align: center;"><kbd>G</kbd> and then <kbd>C</kbd></td>
-      <td style="text-align: center;"><kbd>G</kbd> and then <kbd>C</kbd></td>
     </tr>
     <tr>
       <td>Go to view mode handoff section</td>
@@ -402,9 +386,49 @@
       <td style="text-align: center;"><kbd>G</kbd> and then <kbd>H</kbd></td>
     </tr> 
     <tr>
-      <td>Go to view mode interactions section</td>
-      <td style="text-align: center;"><kbd>G</kbd> and then <kbd>V</kbd></td>
-      <td style="text-align: center;"><kbd>G</kbd> and then <kbd>V</kbd></td>
+      <td>Ellipse</td>
+      <td style="text-align: center;"><kbd>E</kbd></td>
+      <td style="text-align: center;"><kbd>E</kbd></td>
+    </tr>
+    <tr>
+      <td>Text</td>
+      <td style="text-align: center;"><kbd>T</kbd></td>
+      <td style="text-align: center;"><kbd>T</kbd></td>
+    </tr>
+    <tr>
+      <td>Path</td>
+      <td style="text-align: center;"><kbd>P</kbd></td>
+      <td style="text-align: center;"><kbd>P</kbd></td>
+    </tr>
+    <tr>
+      <td>Curve</td>
+      <td style="text-align: center;"><kbd>Ctrl</kbd><kbd>C</kbd></td>
+      <td style="text-align: center;"><kbd>⌘</kbd><kbd>C</kbd></td>
+    </tr>
+    <tr>
+      <td>Image</td>
+      <td style="text-align: center;"><kbd>K</kbd></td>
+      <td style="text-align: center;"><kbd>K</kbd></td>
+    </tr>
+    <tr>
+      <td>Comment</td>
+      <td style="text-align: center;"><kbd>C</kbd></td>
+      <td style="text-align: center;"><kbd>C</kbd></td>
+    </tr>
+    <tr>
+      <td>Lock Proportions</td>
+      <td style="text-align: center;"><kbd>Ctrl</kbd><kbd>Alt</kbd><kbd>L</kbd></td>
+      <td style="text-align: center;"><kbd>⌘</kbd><kbd>⌥</kbd><kbd>L</kbd></td>
+    </tr>
+    <tr>
+      <td>Toggle visibility</td>
+      <td style="text-align: center;"><kbd>Ctrl</kbd><kbd>Shift</kbd><kbd>H</kbd></td>
+      <td style="text-align: center;"><kbd>⌘</kbd><kbd>⇧</kbd><kbd>H</kbd></td>
+    </tr>
+    <tr>
+      <td>Lock selected</td>
+      <td style="text-align: center;"><kbd>Ctrl</kbd><kbd>Shift</kbd><kbd>L</kbd></td>
+      <td style="text-align: center;"><kbd>⌘</kbd><kbd>⇧</kbd><kbd>L</kbd></td>
     </tr>
   </tbody>
 </table>
@@ -428,7 +452,6 @@
       <td style="text-align: center;"><kbd>⌥</kbd><kbd>P</kbd></td>
     </tr>
     <tr>
-<<<<<<< HEAD
       <td>History</td>
       <td style="text-align: center;"><kbd>Alt</kbd><kbd>H</kbd></td>
       <td style="text-align: center;"><kbd>⌥</kbd><kbd>H</kbd></td>
@@ -437,159 +460,154 @@
       <td>Layers</td>
       <td style="text-align: center;"><kbd>Alt</kbd><kbd>L</kbd></td>
       <td style="text-align: center;"><kbd>⌥</kbd><kbd>L</kbd></td>
-=======
+    </tr>
+    <tr>
+      <td>Show/hide UI</td>
+      <td style="text-align: center;"><kbd>\</kbd></td>
+      <td style="text-align: center;"><kbd>\</kbd></td>
+    </tr>
+    <tr>
+      <td>Text palette</td>
+      <td style="text-align: center;"><kbd>Alt</kbd><kbd>T</kbd></td>
+      <td style="text-align: center;"><kbd>⌥</kbd><kbd>T</kbd></td>
+    </tr>
+  </tbody>
+</table>
+
+<h3 id="path-editor">Path editor</h3>
+<table cellspacing="0" cellpadding="1" border="1" width="100%">
+  <tbody>
+    <tr>
+      <th valign="top" class="cellrowborder"><strong>Shortcut</strong></th>
+      <th valign="top" class="cellrowborder" style="text-align: center;"><strong>Linux and Windows</strong></th>
+      <th style="text-align: center;"><strong>macOS</strong></th>
+    </tr>
+    <tr>
+      <td>Add node</td>
+      <td style="text-align: center;"><kbd>Shift</kbd><kbd>+</kbd></td>
+      <td style="text-align: center;"><kbd>⇧</kbd><kbd>+</kbd></td>
+    </tr>
+    <tr>
+      <td>Delete node</td>
+      <td style="text-align: center;"><kbd>Supr</kbd> or <kbd>Delete</kbd></td>
+      <td style="text-align: center;"><kbd>⌫</kbd></td>
+    </tr>
+    <tr>
+      <td>Draw Path</td>
+      <td style="text-align: center;"><kbd>P</kbd></td>
+      <td style="text-align: center;"><kbd>P</kbd></td>
+    </tr>
+    <tr>
+      <td>Join nodes</td>
+      <td style="text-align: center;"><kbd>J</kbd></td>
+      <td style="text-align: center;"><kbd>J</kbd></td>
+    </tr>
+    <tr>
+      <td>Make corner</td>
+      <td style="text-align: center;"><kbd>X</kbd></td>
+      <td style="text-align: center;"><kbd>X</kbd></td>
+    </tr>
+    <tr>
+      <td>Make curve</td>
+      <td style="text-align: center;"><kbd>C</kbd></td>
+      <td style="text-align: center;"><kbd>C</kbd></td>
+    </tr>
+    <tr>
+      <td>Merge nodes</td>
+      <td style="text-align: center;"><kbd>Ctrl</kbd><kbd>J</kbd></td>
+      <td style="text-align: center;"><kbd>⌘</kbd><kbd>J</kbd></td>
+    </tr>
+    <tr>
+      <td>Move Nodes</td>
+      <td style="text-align: center;"><kbd>M</kbd></td>
+      <td style="text-align: center;"><kbd>M</kbd></td>
+    </tr>
+    <tr>
+      <td>Separate nodes</td>
+      <td style="text-align: center;"><kbd>K</kbd></td>
+      <td style="text-align: center;"><kbd>K</kbd></td>
+    </tr>
+    <tr>
+      <td>Snap to nodes</td>
+      <td style="text-align: center;"><kbd>Ctrl</kbd><kbd>'</kbd></td>
+      <td style="text-align: center;"><kbd>⌘</kbd><kbd>'</kbd></td>
+    </tr>
+  </tbody>
+</table>
+
+<h3 id="shapes">Shapes</h3>
+<table cellspacing="0" cellpadding="1" border="1" width="100%">
+  <tbody>
+    <tr>
+      <th valign="top" class="cellrowborder"><strong>Shortcut</strong></th>
+      <th valign="top" class="cellrowborder" style="text-align: center;"><strong>Linux and Windows</strong></th>
+      <th style="text-align: center;"><strong>macOS</strong></th>
+    </tr>
+    <tr>
+      <td>Boolean difference</td>
+      <td style="text-align: center;"><kbd>Ctrl</kbd><kbd>Alt</kbd><kbd>D</kbd></td>
+      <td style="text-align: center;"><kbd>⌘</kbd><kbd>⌥</kbd><kbd>D</kbd></td>
+    </tr>
+    <tr>
+      <td>Boolean exclude</td>
+      <td style="text-align: center;"><kbd>Ctrl</kbd><kbd>Alt</kbd><kbd>E</kbd></td>
+      <td style="text-align: center;"><kbd>⌘</kbd><kbd>⌥</kbd><kbd>E</kbd></td>
+    </tr>
+    <tr>
+      <td>Boolean intersection</td>
+      <td style="text-align: center;"><kbd>Ctrl</kbd><kbd>Alt</kbd><kbd>I</kbd></td>
+      <td style="text-align: center;"><kbd>⌘</kbd><kbd>⌥</kbd><kbd>I</kbd></td>
+    </tr>
+    <tr>
+      <td>Boolean union</td>
+      <td style="text-align: center;"><kbd>Ctrl</kbd><kbd>Alt</kbd><kbd>U</kbd></td>
+      <td style="text-align: center;"><kbd>⌘</kbd><kbd>⌥</kbd><kbd>U</kbd></td>
+    </tr>
+  </tbody>
+</table>
+
+<h3 id="tools">Tools</h3>
+<table cellspacing="0" cellpadding="1" border="1" width="100%">
+  <tbody>
+    <tr>
+      <th valign="top" class=cellrowborder"><strong>Shortcut</strong></th>
+      <th valign="top" class="cellrowborder" style="text-align: center;"><strong>Linux and Windows</strong></th>
+      <th style="text-align: center;"><strong>macOS</strong></th>
+    </tr>
+    <tr>
+      <td>Artboard</td>
+      <td style="text-align: center;"><kbd>A</kbd></td>
+      <td style="text-align: center;"><kbd>A</kbd></td>
+    </tr>
+    <tr>
+      <td>Color picker</td>
+      <td style="text-align: center;"><kbd>I</kbd></td>
+      <td style="text-align: center;"><kbd>I</kbd></td>
+    </tr>
+    <tr>
+      <td>Comments</td>
+      <td style="text-align: center;"><kbd>C</kbd></td>
+      <td style="text-align: center;"><kbd>C</kbd></td>
+    </tr>
+    <tr>
+      <td>Curve</td>
+      <td style="text-align: center;"><kbd>Ctrl</kbd><kbd>C</kbd></td>
+      <td style="text-align: center;"><kbd>⌘</kbd><kbd>C</kbd></td>
+    </tr>
+    <tr>
+      <td>Ellipse</td>
+      <td style="text-align: center;"><kbd>E</kbd></td>
+      <td style="text-align: center;"><kbd>E</kbd></td>
+    </tr>
+    <tr>
+      <td>Insert image</td>
+      <td style="text-align: center;"><kbd>Shift</kbd><kbd>K</kbd></td>
+      <td style="text-align: center;"><kbd>⇧</kbd><kbd>K</kbd></td>
+    </tr>
+    <tr>
       <td>Lock Proportions</td>
       <td style="text-align: center;"><kbd>Ctrl</kbd><kbd>Alt</kbd><kbd>L</kbd></td>
       <td style="text-align: center;"><kbd>⌘</kbd><kbd>⌥</kbd><kbd>L</kbd></td>
->>>>>>> 16549ea3
-    </tr>
-    <tr>
-      <td>Show/hide UI</td>
-      <td style="text-align: center;"><kbd>\</kbd></td>
-      <td style="text-align: center;"><kbd>\</kbd></td>
-    </tr>
-    <tr>
-      <td>Text palette</td>
-      <td style="text-align: center;"><kbd>Alt</kbd><kbd>T</kbd></td>
-      <td style="text-align: center;"><kbd>⌥</kbd><kbd>T</kbd></td>
-    </tr>
-  </tbody>
-</table>
-
-<h3 id="path-editor">Path editor</h3>
-<table cellspacing="0" cellpadding="1" border="1" width="100%">
-  <tbody>
-    <tr>
-      <th valign="top" class="cellrowborder"><strong>Shortcut</strong></th>
-      <th valign="top" class="cellrowborder" style="text-align: center;"><strong>Linux and Windows</strong></th>
-      <th style="text-align: center;"><strong>macOS</strong></th>
-    </tr>
-    <tr>
-      <td>Add node</td>
-      <td style="text-align: center;"><kbd>Shift</kbd><kbd>+</kbd></td>
-      <td style="text-align: center;"><kbd>⇧</kbd><kbd>+</kbd></td>
-    </tr>
-    <tr>
-      <td>Delete node</td>
-      <td style="text-align: center;"><kbd>Supr</kbd> or <kbd>Delete</kbd></td>
-      <td style="text-align: center;"><kbd>⌫</kbd></td>
-    </tr>
-    <tr>
-      <td>Draw Path</td>
-      <td style="text-align: center;"><kbd>P</kbd></td>
-      <td style="text-align: center;"><kbd>P</kbd></td>
-    </tr>
-    <tr>
-      <td>Join nodes</td>
-      <td style="text-align: center;"><kbd>J</kbd></td>
-      <td style="text-align: center;"><kbd>J</kbd></td>
-    </tr>
-    <tr>
-      <td>Make corner</td>
-      <td style="text-align: center;"><kbd>X</kbd></td>
-      <td style="text-align: center;"><kbd>X</kbd></td>
-    </tr>
-    <tr>
-      <td>Make curve</td>
-      <td style="text-align: center;"><kbd>C</kbd></td>
-      <td style="text-align: center;"><kbd>C</kbd></td>
-    </tr>
-    <tr>
-      <td>Merge nodes</td>
-      <td style="text-align: center;"><kbd>Ctrl</kbd><kbd>J</kbd></td>
-      <td style="text-align: center;"><kbd>⌘</kbd><kbd>J</kbd></td>
-    </tr>
-    <tr>
-      <td>Move Nodes</td>
-      <td style="text-align: center;"><kbd>M</kbd></td>
-      <td style="text-align: center;"><kbd>M</kbd></td>
-    </tr>
-    <tr>
-      <td>Separate nodes</td>
-      <td style="text-align: center;"><kbd>K</kbd></td>
-      <td style="text-align: center;"><kbd>K</kbd></td>
-    </tr>
-    <tr>
-      <td>Snap to nodes</td>
-      <td style="text-align: center;"><kbd>Ctrl</kbd><kbd>'</kbd></td>
-      <td style="text-align: center;"><kbd>⌘</kbd><kbd>'</kbd></td>
-    </tr>
-  </tbody>
-</table>
-
-<h3 id="shapes">Shapes</h3>
-<table cellspacing="0" cellpadding="1" border="1" width="100%">
-  <tbody>
-    <tr>
-      <th valign="top" class="cellrowborder"><strong>Shortcut</strong></th>
-      <th valign="top" class="cellrowborder" style="text-align: center;"><strong>Linux and Windows</strong></th>
-      <th style="text-align: center;"><strong>macOS</strong></th>
-    </tr>
-    <tr>
-      <td>Boolean difference</td>
-      <td style="text-align: center;"><kbd>Ctrl</kbd><kbd>Alt</kbd><kbd>D</kbd></td>
-      <td style="text-align: center;"><kbd>⌘</kbd><kbd>⌥</kbd><kbd>D</kbd></td>
-    </tr>
-    <tr>
-      <td>Boolean exclude</td>
-      <td style="text-align: center;"><kbd>Ctrl</kbd><kbd>Alt</kbd><kbd>E</kbd></td>
-      <td style="text-align: center;"><kbd>⌘</kbd><kbd>⌥</kbd><kbd>E</kbd></td>
-    </tr>
-    <tr>
-      <td>Boolean intersection</td>
-      <td style="text-align: center;"><kbd>Ctrl</kbd><kbd>Alt</kbd><kbd>I</kbd></td>
-      <td style="text-align: center;"><kbd>⌘</kbd><kbd>⌥</kbd><kbd>I</kbd></td>
-    </tr>
-    <tr>
-      <td>Boolean union</td>
-      <td style="text-align: center;"><kbd>Ctrl</kbd><kbd>Alt</kbd><kbd>U</kbd></td>
-      <td style="text-align: center;"><kbd>⌘</kbd><kbd>⌥</kbd><kbd>U</kbd></td>
-    </tr>
-  </tbody>
-</table>
-
-<h3 id="tools">Tools</h3>
-<table cellspacing="0" cellpadding="1" border="1" width="100%">
-  <tbody>
-    <tr>
-      <th valign="top" class=cellrowborder"><strong>Shortcut</strong></th>
-      <th valign="top" class="cellrowborder" style="text-align: center;"><strong>Linux and Windows</strong></th>
-      <th style="text-align: center;"><strong>macOS</strong></th>
-    </tr>
-    <tr>
-      <td>Artboard</td>
-      <td style="text-align: center;"><kbd>A</kbd></td>
-      <td style="text-align: center;"><kbd>A</kbd></td>
-    </tr>
-    <tr>
-      <td>Color picker</td>
-      <td style="text-align: center;"><kbd>I</kbd></td>
-      <td style="text-align: center;"><kbd>I</kbd></td>
-    </tr>
-    <tr>
-      <td>Comments</td>
-      <td style="text-align: center;"><kbd>C</kbd></td>
-      <td style="text-align: center;"><kbd>C</kbd></td>
-    </tr>
-    <tr>
-      <td>Curve</td>
-      <td style="text-align: center;"><kbd>Ctrl</kbd><kbd>C</kbd></td>
-      <td style="text-align: center;"><kbd>⌘</kbd><kbd>C</kbd></td>
-    </tr>
-    <tr>
-      <td>Ellipse</td>
-      <td style="text-align: center;"><kbd>E</kbd></td>
-      <td style="text-align: center;"><kbd>E</kbd></td>
-    </tr>
-    <tr>
-      <td>Insert image</td>
-      <td style="text-align: center;"><kbd>Shift</kbd><kbd>K</kbd></td>
-      <td style="text-align: center;"><kbd>⇧</kbd><kbd>K</kbd></td>
-    </tr>
-    <tr>
-      <td>Lock Proportions</td>
-      <td style="text-align: center;"><kbd>Ctrl</kbd><kbd>Alt</kbd><kbd>L</kbd></td>
-      <td style="text-align: center;"><kbd>⌘</kbd><kbd>⌥</kbd><kbd>L</kbd></td>
     </tr>
     <tr>
       <td>Lock selected</td>
